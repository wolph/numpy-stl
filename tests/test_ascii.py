import os
import sys
import locale
import pytest
import pathlib
import warnings
import subprocess
import io
import numpy

from stl.utils import b
from stl import mesh, Mode


FILES_PATH = pathlib.Path(__file__).parent / 'stl_tests'


def test_ascii_file(speedups):
    filename = FILES_PATH / 'bwb.stl'
    mesh.Mesh.from_file(filename, speedups=speedups)


def test_chinese_name(tmpdir, speedups):
    name = 'Test Chinese name 月球'
    _stl_file = (
        """
    solid %s
      facet normal -0.014565 0.073223 -0.002897
        outer loop
          vertex 0.399344 0.461940 1.044090
          vertex 0.500000 0.500000 1.500000
          vertex 0.576120 0.500000 1.117320
        endloop
      endfacet
    endsolid
    """
        % name
    ).lstrip()

    tmp_file = tmpdir.join('tmp.stl')
    with tmp_file.open('wb+') as fh:
        fh.write(b(_stl_file))
        fh.seek(0)
        test_mesh = mesh.Mesh.from_file(
            str(tmp_file), fh=fh, speedups=speedups
        )
        if speedups:
            assert test_mesh.name.lower() == b(name).lower()
        else:
            assert test_mesh.name == b(name)


def test_long_name(tmpdir, speedups):
    name = 'Just Some Very Long Name which will not fit within the standard'
    name += name
    _stl_file = (
        """
    solid %s
      facet normal -0.014565 0.073223 -0.002897
        outer loop
          vertex 0.399344 0.461940 1.044090
          vertex 0.500000 0.500000 1.500000
          vertex 0.576120 0.500000 1.117320
        endloop
      endfacet
    endsolid
    """
        % name
    ).lstrip()

    tmp_file = tmpdir.join('tmp.stl')
    with tmp_file.open('wb+') as fh:
        fh.write(b(_stl_file))
        fh.seek(0)
        test_mesh = mesh.Mesh.from_file(
            str(tmp_file), fh=fh, speedups=speedups
        )

        if speedups:
            assert test_mesh.name.lower() == b(name).lower()
        else:
            assert test_mesh.name == b(name)


def test_scientific_notation(tmpdir, speedups):
    name = 'just some very long name which will not fit within the standard'
    name += name
    _stl_file = (
        """
    solid %s
      facet normal 1.014565e-10 7.3223e-5 -10
        outer loop
          vertex 0.399344 0.461940 1.044090e-5
          vertex 5.00000e-5 5.00000e-5 1.500000e-3
          vertex 0 2.22045e-15 -10
        endloop
      endfacet
    endsolid
    """
        % name
    ).lstrip()

    tmp_file = tmpdir.join('tmp.stl')
    with tmp_file.open('wb+') as fh:
        fh.write(b(_stl_file))
        fh.seek(0)
        test_mesh = mesh.Mesh.from_file(
            str(tmp_file), fh=fh, speedups=speedups
        )
        assert test_mesh.name == b(name)


@pytest.mark.skipif(
    sys.platform.startswith('win'), reason='Only makes sense on Unix'
)
def test_locale_restore(speedups):
    if not speedups:
        pytest.skip('Only makes sense with speedups')

    old_locale = locale.nl_langinfo(locale.CODESET)

    filename = FILES_PATH / 'bwb.stl'
    mesh.Mesh.from_file(filename, speedups=speedups)

    new_locale = locale.nl_langinfo(locale.CODESET)
    assert old_locale == new_locale


@pytest.mark.skipif(
    sys.platform.startswith('win'), reason='Only makes sense on Unix'
)
def test_use_with_qt_with_custom_locale_decimal_delimeter(speedups):
    if not speedups:
        pytest.skip('Only makes sense with speedups')

    venv = os.environ.get('VIRTUAL_ENV', '')
    if (3, 6) == sys.version_info[:2] and venv.startswith('/home/travis/'):
        pytest.skip('PySide2/PyQt5 tests are broken on Travis Python 3.6')

    try:
        from PySide2 import QtWidgets
    except ImportError:
        try:
            from PyQt5 import QtWidgets
        except ImportError:
            warnings.warn(
                'Unable to import PySide2/PyQt5, skipping locale tests',
                ImportWarning,
            )
            pytest.skip('PySide2/PyQt5 missing')
    assert QtWidgets

    dir_path = os.path.dirname(os.path.realpath(__file__))
    script_path = os.path.join(dir_path, 'qt-lc_numeric-reproducer')

    env = os.environ.copy()
    env['LC_NUMERIC'] = 'cs_CZ.utf-8'

    prefix = tuple()
    if sys.platform.startswith('linux'):
        prefix = ('xvfb-run', '-a')

    p = subprocess.Popen(
        prefix + (sys.executable, script_path),
        env=env,
        universal_newlines=True,
        stdout=subprocess.PIPE,
        stderr=subprocess.PIPE,
    )
    out, err = p.communicate()

    # Unable to read the file with speedups, retrying
    # https://github.com/WoLpH/numpy-stl/issues/52
    sys.stdout.write(out)
    sys.stderr.write(err)

    assert 'File too large' not in out
    assert 'File too large' not in err
    assert p.returncode == 0


def test_ascii_io():
    # Create a vanilla mesh.
    mesh_ = mesh.Mesh(numpy.empty(3, mesh.Mesh.dtype))
    mesh_.vectors = numpy.arange(27).reshape((3, 3, 3))

    # Check that unhelpful 'expected str but got bytes' error is caught and
    # replaced.
    with pytest.raises(TypeError, match='handles should be in binary mode'):
        mesh_.save('nameless', fh=io.StringIO(), mode=Mode.ASCII)

    # Write to an io.BytesIO().
    fh = io.BytesIO()
    mesh_.save('nameless', fh=fh, mode=Mode.ASCII)
    # Assert binary file is still only ascii characters.
    fh.getvalue().decode('ascii')

    import tempfile

    with tempfile.NamedTemporaryFile(delete=False) as temp_file:
        # Save the mesh to the temporary file
        mesh_.save(temp_file.name, mode=Mode.ASCII)

        # Read the mesh back from the temporary file
        read = mesh.Mesh.from_file(temp_file.name)

    # Read the mesh back in.
<<<<<<< HEAD
    # read = mesh.Mesh.from_file("anonymous.stl", fh=io.BytesIO(fh.getvalue()))
=======
    read = mesh.Mesh.from_file('anonymous.stl', fh=io.BytesIO(fh.getvalue()))
>>>>>>> f2761c41
    # Check what comes out is the same as what went in.
    assert numpy.allclose(mesh_.vectors, read.vectors)<|MERGE_RESOLUTION|>--- conflicted
+++ resolved
@@ -205,10 +205,6 @@
         read = mesh.Mesh.from_file(temp_file.name)
 
     # Read the mesh back in.
-<<<<<<< HEAD
-    # read = mesh.Mesh.from_file("anonymous.stl", fh=io.BytesIO(fh.getvalue()))
-=======
     read = mesh.Mesh.from_file('anonymous.stl', fh=io.BytesIO(fh.getvalue()))
->>>>>>> f2761c41
     # Check what comes out is the same as what went in.
     assert numpy.allclose(mesh_.vectors, read.vectors)