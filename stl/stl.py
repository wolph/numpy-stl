import datetime
import enum
import io
import os
import struct
import zipfile
from xml.etree import ElementTree

import numpy

from . import __about__ as metadata, base
from .utils import b

try:
    from . import _speedups
except ImportError:  # pragma: no cover
    _speedups = None


class Mode(enum.IntEnum):
    #: Automatically detect whether the output is a TTY, if so, write ASCII
    #: otherwise write BINARY
    AUTOMATIC = 0
    #: Force writing ASCII
    ASCII = 1
    #: Force writing BINARY
    BINARY = 2


# For backwards compatibility, leave the original references
AUTOMATIC = Mode.AUTOMATIC
ASCII = Mode.ASCII
BINARY = Mode.BINARY

#: Amount of bytes to read while using buffered reading
BUFFER_SIZE = 4096
#: The amount of bytes in the header field
HEADER_SIZE = 80
#: The amount of bytes in the count field
COUNT_SIZE = 4
#: The maximum amount of triangles we can read from binary files
MAX_COUNT = 1e8
#: The header format, can be safely monkeypatched. Limited to 80 characters
HEADER_FORMAT = '{package_name} ({version}) {now} {name}'


class BaseStl(base.BaseMesh):
    @classmethod
    def load(cls, fh, mode=AUTOMATIC, speedups=True):
        """Load Mesh from STL file

        Automatically detects binary versus ascii STL files.

        :param file fh: The file handle to open
        :param int mode: Automatically detect the filetype or force binary
        """
        header = fh.read(HEADER_SIZE)
        if not header:
            return

        if isinstance(header, str):  # pragma: no branch
            header = b(header)

        if mode is AUTOMATIC:
            if header.lstrip().lower().startswith(b'solid'):
                try:
                    name, data = cls._load_ascii(fh, header, speedups=speedups)
                except RuntimeError as exception:
                    print('exception', exception)
                    (recoverable, e) = exception.args
                    # If we didn't read beyond the header the stream is still
                    # readable through the binary reader
                    if recoverable:
                        name, data = cls._load_binary(
                            fh, header, check_size=False
                        )
                    else:
                        # Apparently we've read beyond the header. Let's try
                        # seeking :)
                        # Note that this fails when reading from stdin, we
                        # can't recover from that.
                        fh.seek(HEADER_SIZE)

                        # Since we know this is a seekable file now and we're
                        # not 100% certain it's binary, check the size while
                        # reading
                        name, data = cls._load_binary(
                            fh, header, check_size=True
                        )
            else:
                name, data = cls._load_binary(fh, header)
        elif mode is ASCII:
            name, data = cls._load_ascii(fh, header, speedups=speedups)
        else:
            name, data = cls._load_binary(fh, header)

        return name, data

    @classmethod
    def _load_binary(cls, fh, header, check_size=False):
        # Read the triangle count
        count_data = fh.read(COUNT_SIZE)
        if len(count_data) != COUNT_SIZE:
            count = 0
        else:
            (count,) = struct.unpack('<i', b(count_data))
        # raise RuntimeError()
        assert count < MAX_COUNT, (
            'File too large, got %d triangles which '
            'exceeds the maximum of %d'
        ) % (count, MAX_COUNT)

        if check_size:
            try:
                # Check the size of the file
                fh.seek(0, os.SEEK_END)
                raw_size = fh.tell() - HEADER_SIZE - COUNT_SIZE
                expected_count = int(raw_size / cls.dtype.itemsize)
                assert expected_count == count, (
                    'Expected %d vectors but ' 'header indicates %d'
                ) % (expected_count, count)
                fh.seek(HEADER_SIZE + COUNT_SIZE)
            except IOError:  # pragma: no cover
                pass

        name = header.strip()

        # Read the rest of the binary data
        try:
            return name, numpy.fromfile(fh, dtype=cls.dtype, count=count)
        except io.UnsupportedOperation:
            data = numpy.frombuffer(fh.read(), dtype=cls.dtype, count=count)
            # Copy to make the buffer writable
            return name, data.copy()

    @classmethod
    def _ascii_reader(cls, fh, header):
        if b'\n' in header:
            recoverable = [True]
        else:
            recoverable = [False]
            header += b(fh.read(BUFFER_SIZE))

        lines = b(header).split(b'\n')

        def get(prefix=''):
            prefix = b(prefix).lower()

            if lines:
                raw_line = lines.pop(0)
            else:
                raise RuntimeError(recoverable[0], 'Unable to find more lines')

            if not lines:
                recoverable[0] = False

                # Read more lines and make sure we prepend any old data
                lines[:] = b(fh.read(BUFFER_SIZE)).split(b'\n')
                raw_line += lines.pop(0)

            raw_line = raw_line.strip()
            line = raw_line.lower()
            if line == b(''):
                return get(prefix)

            if prefix:
                if line.startswith(prefix):
                    values = line.replace(prefix, b(''), 1).strip().split()
                elif line.startswith(b('endsolid')) or line.startswith(
                    b('end solid')
                ):
                    # go back to the beginning of new solid part
                    size_unprocessedlines = (
                        sum(len(line) + 1 for line in lines) - 1
                    )

                    if size_unprocessedlines > 0:
                        position = fh.tell()
                        fh.seek(position - size_unprocessedlines)
                    raise StopIteration()
                else:
                    raise RuntimeError(
                        recoverable[0],
                        '%r should start with %r' % (line, prefix),
                    )

                if len(values) == 3:
                    return [float(v) for v in values]
                else:  # pragma: no cover
                    raise RuntimeError(
                        recoverable[0], 'Incorrect value %r' % line
                    )
            else:
                return b(raw_line)

        line = get()
        if not lines:
            raise RuntimeError(
                recoverable[0], 'No lines found, impossible to read'
            )

        # Yield the name
        yield line[5:].strip()

        while True:
            # Read from the header lines first, until that point we can recover
            # and go to the binary option. After that we cannot due to
            # unseekable files such as sys.stdin
            #
            # Numpy doesn't support any non-file types so wrapping with a
            # buffer and/or StringIO does not work.
            try:
                normals = get('facet normal')
                assert get().lower() == b('outer loop')
                v0 = get('vertex')
                v1 = get('vertex')
                v2 = get('vertex')
                assert get().lower() == b('endloop')
                assert get().lower() == b('endfacet')
                attrs = 0
                yield (normals, (v0, v1, v2), attrs)
            except AssertionError as e:  # pragma: no cover
                raise RuntimeError(recoverable[0], e)
            except StopIteration:
                return

    @classmethod
    def _load_ascii(cls, fh, header, speedups=True):
        # Speedups does not support non file-based streams
        try:
            fh.fileno()
        except io.UnsupportedOperation:
            speedups = False
        # The speedups module is covered by travis but it can't be tested in
        # all environments, this makes coverage checks easier
        if _speedups and speedups:  # pragma: no cover
            return _speedups.ascii_read(fh, header)
        else:
            iterator = cls._ascii_reader(fh, header)
            name = next(iterator)
            return name, numpy.fromiter(iterator, dtype=cls.dtype)

    def save(self, filename, fh=None, mode=AUTOMATIC, update_normals=True):
        """Save the STL to a (binary) file

        If mode is :py:data:`AUTOMATIC` an :py:data:`ASCII` file will be
        written if the output is a TTY and a :py:data:`BINARY` file otherwise.

        :param str filename: The file to load
        :param file fh: The file handle to open
        :param int mode: The mode to write, default is :py:data:`AUTOMATIC`.
        :param bool update_normals: Whether to update the normals
        """
        assert filename, 'Filename is required for the STL headers'
        if update_normals:
            self.update_normals()

        if mode is AUTOMATIC:
            # Try to determine if the file is a TTY.
            if fh:
                try:
                    if os.isatty(fh.fileno()):  # pragma: no cover
                        write = self._write_ascii
                    else:
                        write = self._write_binary
                except IOError:
                    # If TTY checking fails then it's an io.BytesIO() (or one
                    # of its siblings from io). Assume binary.
                    write = self._write_binary
            else:
                write = self._write_binary
        elif mode is BINARY:
            write = self._write_binary
        elif mode is ASCII:
            write = self._write_ascii
        else:
            raise ValueError('Mode %r is invalid' % mode)

        if isinstance(fh, io.TextIOBase):
            # Provide a more helpful error if the user mistakenly
            # assumes ASCII files should be text files.
            raise TypeError(
                'File handles should be in binary mode - even when'
                ' writing an ASCII STL.'
            )

        name = self.name
        if not name:
            name = os.path.split(filename)[-1]

        try:
            if fh:
                write(fh, name)
            else:
                with open(filename, 'wb') as fh:
                    write(fh, name)
        except IOError:  # pragma: no cover
            pass

    def _write_ascii(self, fh, name):
        try:
            fh.fileno()
            speedups = self.speedups
        except io.UnsupportedOperation:
            speedups = False

        if _speedups and speedups:  # pragma: no cover
            _speedups.ascii_write(fh, b(name), self.data)
        else:

            def p(s, file):
                file.write(b('%s\n' % s))

            p('solid %s' % name, file=fh)

            for row in self.data:
                # Explicitly convert each component to standard float for normals and vertices
                normals = tuple(float(n) for n in row['normals'])
                vectors = row['vectors']
<<<<<<< HEAD
                p('facet normal %f %f %f' % normals, file=fh)
=======
                p(
                    'facet normal %r %r %r' % tuple(row['normals'].tolist()),
                    file=fh,
                )
>>>>>>> c1ce8b5a
                p('  outer loop', file=fh)
                p('    vertex %f %f %f' % tuple(float(v) for v in vectors[0]), file=fh)
                p('    vertex %f %f %f' % tuple(float(v) for v in vectors[1]), file=fh)
                p('    vertex %f %f %f' % tuple(float(v) for v in vectors[2]), file=fh)
                p('  endloop', file=fh)
                p('endfacet', file=fh)

            p('endsolid %s' % name, file=fh)

    def get_header(self, name):
        # Format the header
        header = HEADER_FORMAT.format(
            package_name=metadata.__package_name__,
            version=metadata.__version__,
            now=datetime.datetime.now(),
            name=name,
        )

        # Make it exactly 80 characters
        return header[:80].ljust(80, ' ')

    def _write_binary(self, fh, name):
        header = self.get_header(name)
        packed = struct.pack('<i', self.data.size)

        if isinstance(fh, io.TextIOWrapper):  # pragma: no cover
            packed = str(packed)
        else:
            header = b(header)
            packed = b(packed)

        fh.write(header)
        fh.write(packed)

        if isinstance(fh, io.BufferedWriter):
            # Write to a true file.
            self.data.tofile(fh)
        else:
            # Write to a pseudo buffer.
            fh.write(self.data.data)

        # In theory this should no longer be possible but I'll leave it here
        # anyway...
        if self.data.size:  # pragma: no cover
            assert fh.tell() > 84, (
                'numpy silently refused to write our file. Note that writing '
                'to `StringIO` objects is not supported by `numpy`'
            )

    @classmethod
    def from_file(
        cls,
        filename,
        calculate_normals=True,
        fh=None,
        mode=Mode.AUTOMATIC,
        speedups=True,
        **kwargs,
    ):
        """Load a mesh from a STL file

        :param str filename: The file to load
        :param bool calculate_normals: Whether to update the normals
        :param file fh: The file handle to open
        :param dict kwargs: The same as for :py:class:`stl.mesh.Mesh`

        """
        if fh:
            name, data = cls.load(fh, mode=mode, speedups=speedups)
        else:
            with open(filename, 'rb') as fh:
                name, data = cls.load(fh, mode=mode, speedups=speedups)

        return cls(
            data, calculate_normals, name=name, speedups=speedups, **kwargs
        )

    @classmethod
    def from_multi_file(
        cls,
        filename,
        calculate_normals=True,
        fh=None,
        mode=Mode.AUTOMATIC,
        speedups=True,
        **kwargs,
    ):
        """Load multiple meshes from a STL file

        Note: mode is hardcoded to ascii since binary stl files do not support
        the multi format

        :param str filename: The file to load
        :param bool calculate_normals: Whether to update the normals
        :param file fh: The file handle to open
        :param dict kwargs: The same as for :py:class:`stl.mesh.Mesh`
        """
        if fh:
            close = False
        else:
            fh = open(filename, 'rb')
            close = True

        try:
            raw_data = cls.load(fh, mode=mode, speedups=speedups)
            while raw_data:
                name, data = raw_data
                yield cls(
                    data,
                    calculate_normals,
                    name=name,
                    speedups=speedups,
                    **kwargs,
                )
                raw_data = cls.load(fh, mode=ASCII, speedups=speedups)

        finally:
            if close:
                fh.close()

    @classmethod
    def from_files(
        cls,
        filenames,
        calculate_normals=True,
        mode=Mode.AUTOMATIC,
        speedups=True,
        **kwargs,
    ):
        """Load multiple meshes from STL files into a single mesh

        Note: mode is hardcoded to ascii since binary stl files do not support
        the multi format

        :param list(str) filenames: The files to load
        :param bool calculate_normals: Whether to update the normals
        :param file fh: The file handle to open
        :param dict kwargs: The same as for :py:class:`stl.mesh.Mesh`
        """
        meshes = []
        for filename in filenames:
            meshes.append(
                cls.from_file(
                    filename,
                    calculate_normals=calculate_normals,
                    mode=mode,
                    speedups=speedups,
                    **kwargs,
                )
            )

        data = numpy.concatenate([mesh.data for mesh in meshes])
        return cls(data, calculate_normals=calculate_normals, **kwargs)

    @classmethod
    def from_3mf_file(cls, filename, calculate_normals=True, **kwargs):
        with zipfile.ZipFile(filename) as zip:
            with zip.open('_rels/.rels') as rels_fh:
                model = None
                root = ElementTree.parse(rels_fh).getroot()
                for child in root:  # pragma: no branch
                    type_ = child.attrib.get('Type', '')
                    if type_.endswith('3dmodel'):  # pragma: no branch
                        model = child.attrib.get('Target', '')
                        break

            assert model, 'No 3D model found in %s' % filename
            with zip.open(model.lstrip('/')) as fh:
                root = ElementTree.parse(fh).getroot()

                elements = root.findall('./{*}resources/{*}object/{*}mesh')
                for mesh_element in elements:  # pragma: no branch
                    triangles = []
                    vertices = []

                    for element in mesh_element:
                        tag = element.tag
                        if tag.endswith('vertices'):
                            # Collect all the vertices
                            for vertice in element:
                                a = {
                                    k: float(v)
                                    for k, v in vertice.attrib.items()
                                }
                                vertices.append([a['x'], a['y'], a['z']])

                        elif tag.endswith('triangles'):  # pragma: no branch
                            # Map the triangles to the vertices and collect
                            for triangle in element:
                                a = {
                                    k: int(v)
                                    for k, v in triangle.attrib.items()
                                }
                                triangles.append(
                                    [
                                        vertices[a['v1']],
                                        vertices[a['v2']],
                                        vertices[a['v3']],
                                    ]
                                )

                    mesh = cls(numpy.zeros(len(triangles), dtype=cls.dtype))
                    mesh.vectors[:] = numpy.array(triangles)
                    yield mesh


StlMesh = BaseStl.from_file<|MERGE_RESOLUTION|>--- conflicted
+++ resolved
@@ -317,14 +317,7 @@
                 # Explicitly convert each component to standard float for normals and vertices
                 normals = tuple(float(n) for n in row['normals'])
                 vectors = row['vectors']
-<<<<<<< HEAD
                 p('facet normal %f %f %f' % normals, file=fh)
-=======
-                p(
-                    'facet normal %r %r %r' % tuple(row['normals'].tolist()),
-                    file=fh,
-                )
->>>>>>> c1ce8b5a
                 p('  outer loop', file=fh)
                 p('    vertex %f %f %f' % tuple(float(v) for v in vectors[0]), file=fh)
                 p('    vertex %f %f %f' % tuple(float(v) for v in vectors[1]), file=fh)
